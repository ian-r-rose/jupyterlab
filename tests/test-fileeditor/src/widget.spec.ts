--- conflicted
+++ resolved
@@ -9,11 +9,7 @@
 
 import { simulate } from 'simulate-event';
 
-<<<<<<< HEAD
 import { UUID } from '@phosphor/coreutils';
-=======
-import { uuid } from '@jupyterlab/coreutils';
->>>>>>> 1aff4190
 
 import { ServiceManager } from '@jupyterlab/services';
 
@@ -154,18 +150,9 @@
           expect(widget.editor.model.mimeType).to.be('text/x-julia');
           done();
         });
-<<<<<<< HEAD
         context.initialize(true).then(() => {
           return manager.contents.rename(context.path, UUID.uuid4() + '.jl');
         }).catch(done);
-=======
-        context
-          .initialize(true)
-          .then(() => {
-            return manager.contents.rename(context.path, uuid() + '.jl');
-          })
-          .catch(done);
->>>>>>> 1aff4190
       });
     });
 
