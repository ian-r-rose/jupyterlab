--- conflicted
+++ resolved
@@ -16,12 +16,8 @@
   },
   "devDependencies": {
     "rimraf": "^2.5.2",
-<<<<<<< HEAD
+    "typedoc": "^0.6.0",
     "typescript": "^2.3.0"
-=======
-    "typedoc": "^0.6.0",
-    "typescript": "^2.2.1"
->>>>>>> 179c6804
   },
   "scripts": {
     "build": "tsc",
