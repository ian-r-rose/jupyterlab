import React from 'react';
import { IconItem } from '../component/icon';
import { TextItem } from '../component/text';

import {
    JupyterLabPlugin,
    JupyterLab,
    ApplicationShell
} from '@jupyterlab/application';
import {
    ServiceManager,
    Kernel,
    TerminalSession,
    TerminalManager,
    SessionManager
} from '@jupyterlab/services';
import { VDomRenderer, VDomModel } from '@jupyterlab/apputils';
import { ISignal } from '@phosphor/signaling';
import { IDisposable } from '@phosphor/disposable';
import { Token } from '@phosphor/coreutils';
import { IDefaultsManager } from './manager';
import { GroupItem } from '../component/group';
import vars from '../style/variables';
import { interactiveItem } from '../style/statusBar';

// tslint:disable-next-line:variable-name
const RunningSessionsComponent = (
    props: RunningSessionsComponent.IProps
): React.ReactElement<RunningSessionsComponent.IProps> => {
    return (
<<<<<<< HEAD
        <GroupItem spacing="5px" onClick={props.handleClick}>
=======
        <GroupItem
            spacing={vars.textIconHalfSpacing}
            onClick={props.handleClick}
            title={'Number of active sessions'}
        >
>>>>>>> 231da7b5
            <GroupItem spacing={vars.textIconHalfSpacing}>
                <TextItem source={props.terminals} />
                <IconItem source={'terminal-item'} offset={{ x: 1, y: 3 }} />
            </GroupItem>
            <GroupItem spacing={vars.textIconHalfSpacing}>
                <TextItem source={props.kernels} />
                <IconItem source={'kernel-item'} offset={{ x: 0, y: 3 }} />
            </GroupItem>
        </GroupItem>
    );
};

namespace RunningSessionsComponent {
    export interface IProps {
        handleClick: () => void;
        kernels: number;
        terminals: number;
    }
}

class RunningSessions extends VDomRenderer<RunningSessions.Model>
    implements IRunningSessions {
    constructor(opts: RunningSessions.IOptions) {
        super();
        this._serviceManager = opts.serviceManager;
        this._host = opts.host;

        this._serviceManager.sessions.runningChanged.connect(
            this._onKernelsRunningChanged
        );
        this._serviceManager.terminals.runningChanged.connect(
            this._onTerminalsRunningChanged
        );

        this.model = new RunningSessions.Model();
        this.node.title = 'Open running sessions tab';
        this.addClass(interactiveItem);
    }

    render() {
        return (
            <RunningSessionsComponent
                kernels={this.model!.kernels}
                terminals={this.model!.terminals}
                handleClick={this._handleItemClick}
            />
        );
    }

    dispose() {
        super.dispose();

        this._serviceManager.sessions.runningChanged.disconnect(
            this._onKernelsRunningChanged
        );
        this._serviceManager.terminals.runningChanged.disconnect(
            this._onTerminalsRunningChanged
        );
    }

    private _onKernelsRunningChanged = (
        manager: SessionManager,
        kernels: Kernel.IModel[]
    ) => {
        this.model!.kernels = kernels.length;
    };

    private _onTerminalsRunningChanged = (
        manager: TerminalManager,
        terminals: TerminalSession.IModel[]
    ) => {
        this.model!.terminals = terminals.length;
    };

    private _handleItemClick = () => {
        this._host.expandLeft();
        this._host.activateById('jp-running-sessions');
    };

    private _host: ApplicationShell;
    private _serviceManager: ServiceManager;
}

namespace RunningSessions {
    export class Model extends VDomModel implements IRunningSessions.IModel {
        get kernels() {
            return this._kernels;
        }

        set kernels(kernels: number) {
            this._kernels = kernels;

            this.stateChanged.emit(void 0);
        }

        get terminals() {
            return this._terminals;
        }

        set terminals(terminals: number) {
            this._terminals = terminals;

            this.stateChanged.emit(void 0);
        }

        private _terminals: number = 0;
        private _kernels: number = 0;
    }

    export interface IOptions {
        host: ApplicationShell;
        serviceManager: ServiceManager;
    }
}

export interface IRunningSessions extends IDisposable {
    readonly model: IRunningSessions.IModel | null;
    readonly modelChanged: ISignal<this, void>;
}

export namespace IRunningSessions {
    export interface IModel {
        readonly terminals: number;
        readonly kernels: number;
    }
}

// tslint:disable-next-line:variable-name
export const IRunningSessions = new Token<IRunningSessions>(
    'jupyterlab-statusbar/IRunningSessions'
);

/*
 * Initialization data for the statusbar extension.
 */
export const runningSessionsItem: JupyterLabPlugin<IRunningSessions> = {
    id: 'jupyterlab-statusbar/default-items:running-sessions',
    autoStart: true,
    provides: IRunningSessions,
    requires: [IDefaultsManager],
    activate: (app: JupyterLab, manager: IDefaultsManager) => {
        const item = new RunningSessions({
            host: app.shell,
            serviceManager: app.serviceManager
        });

        manager.addDefaultStatus('running-sessions-item', item, {
            align: 'left'
        });

        return item;
    }
};<|MERGE_RESOLUTION|>--- conflicted
+++ resolved
@@ -28,15 +28,10 @@
     props: RunningSessionsComponent.IProps
 ): React.ReactElement<RunningSessionsComponent.IProps> => {
     return (
-<<<<<<< HEAD
-        <GroupItem spacing="5px" onClick={props.handleClick}>
-=======
         <GroupItem
             spacing={vars.textIconHalfSpacing}
             onClick={props.handleClick}
-            title={'Number of active sessions'}
         >
->>>>>>> 231da7b5
             <GroupItem spacing={vars.textIconHalfSpacing}>
                 <TextItem source={props.terminals} />
                 <IconItem source={'terminal-item'} offset={{ x: 1, y: 3 }} />
