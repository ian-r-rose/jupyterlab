import React from 'react';

import {
    JupyterLabPlugin,
    JupyterLab,
    ApplicationShell
} from '@jupyterlab/application';
import { IDefaultsManager } from './manager';
import { TextItem } from '../component/text';
import { DocumentRegistry } from '@jupyterlab/docregistry';
import { VDomModel, VDomRenderer } from '@jupyterlab/apputils';
import { IDisposable } from '@phosphor/disposable';
import { ISignal } from '@phosphor/signaling';
import { Token } from '@phosphor/coreutils';
import { PathExt } from '@jupyterlab/coreutils';
import { Widget, Title } from '@phosphor/widgets';
import { IDocumentManager } from '@jupyterlab/docmanager';

namespace FilePathComponent {
    export interface IProps {
        fullPath: string;
        name: string;
    }
}

// tslint:disable-next-line:variable-name
const FilePathComponent = (
    props: FilePathComponent.IProps
): React.ReactElement<FilePathComponent.IProps> => {
    return <TextItem source={props.name} />;
};

class FilePath extends VDomRenderer<FilePath.Model> implements IFilePath {
    constructor(opts: FilePath.IOptions) {
        super();

        this._shell = opts.shell;
        this._docManager = opts.docManager;

        this._shell.currentChanged.connect(this._onShellCurrentChanged);

<<<<<<< HEAD
        this.model = new FilePath.Model(
            this._shell.currentWidget,
            this._docManager
        );
=======
        this.model = new FilePath.Model(this._shell.currentWidget);

        this.node.title = this.model.path;
>>>>>>> c8a90c7c
    }

    render() {
        if (this.model === null) {
            return null;
        } else {
            this.node.title = this.model.path;
            return (
                <FilePathComponent
                    fullPath={this.model.path}
                    name={this.model.name!}
                />
            );
        }
    }

    dispose() {
        super.dispose();

        this._shell.currentChanged.disconnect(this._onShellCurrentChanged);
    }

    private _onShellCurrentChanged = (
        shell: ApplicationShell,
        change: ApplicationShell.IChangedArgs
    ) => {
        this.model!.widget = change.newValue;
    };

    private _shell: ApplicationShell;
    private _docManager: IDocumentManager;
}

namespace FilePath {
    export class Model extends VDomModel implements IFilePath.IModel {
        constructor(widget: Widget | null, docManager: IDocumentManager) {
            super();

            this.widget = widget;
            this._docManager = docManager;
        }

        get path() {
            return this._path;
        }

        get name() {
            return this._name;
        }

        get widget() {
            return this._widget;
        }

        set widget(widget: Widget | null) {
            const oldWidget = this._widget;
            if (oldWidget !== null) {
                const oldContext = this._docManager.contextForWidget(oldWidget);
                if (oldContext) {
                    oldContext.pathChanged.disconnect(this._onPathChange);
                } else {
                    oldWidget.title.changed.disconnect(this._onTitleChange);
                }
            }

            this._widget = widget;

            if (this._widget === null) {
                this._path = '';
                this._name = '';
            } else {
                const widgetContext = this._docManager.contextForWidget(
                    this._widget
                );
                if (widgetContext) {
                    this._path = widgetContext.path;
                    this._name = PathExt.basename(widgetContext.path);

                    widgetContext.pathChanged.connect(this._onPathChange);
                } else {
                    this._path = '';
                    this._name = this._widget.title.label;

                    this._widget.title.changed.connect(this._onTitleChange);
                }
            }

            this.stateChanged.emit(void 0);
        }

        private _onTitleChange = (title: Title<Widget>) => {
            this._name = title.label;

            this.stateChanged.emit(void 0);
        };

        private _onPathChange = (
            _documentModel: DocumentRegistry.IContext<DocumentRegistry.IModel>,
            newPath: string
        ) => {
            this._path = newPath;
            this._name = PathExt.basename(newPath);

            this.stateChanged.emit(void 0);
        };

        private _path: string = '';
        private _name: string = '';
        private _widget: Widget | null = null;
        private _docManager: IDocumentManager;
    }

    export interface IOptions {
        shell: ApplicationShell;
        docManager: IDocumentManager;
    }
}

export interface IFilePath extends IDisposable {
    readonly model: IFilePath.IModel | null;
    readonly modelChanged: ISignal<this, void>;
}

export namespace IFilePath {
    export interface IModel {
        readonly path: string;
        readonly name: string;
        readonly widget: Widget | null;
        readonly stateChanged: ISignal<this, void>;
    }
}

// tslint:disable-next-line:variable-name
export const IFilePath = new Token<IFilePath>('jupyterlab-statusbar/IFilePath');

export const filePathItem: JupyterLabPlugin<IFilePath> = {
    id: 'jupyterlab-statusbar/default-items:file-path-item',
    autoStart: true,
    provides: IFilePath,
    requires: [IDefaultsManager, IDocumentManager],
    activate: (
        app: JupyterLab,
        manager: IDefaultsManager,
        docManager: IDocumentManager
    ) => {
        let item = new FilePath({ shell: app.shell, docManager });

        manager.addDefaultStatus('file-path-item', item, {
            align: 'right',
            priority: 0,
            isActive: () => {
                return true;
            }
        });

        return item;
    }
};<|MERGE_RESOLUTION|>--- conflicted
+++ resolved
@@ -39,16 +39,12 @@
 
         this._shell.currentChanged.connect(this._onShellCurrentChanged);
 
-<<<<<<< HEAD
         this.model = new FilePath.Model(
             this._shell.currentWidget,
             this._docManager
         );
-=======
-        this.model = new FilePath.Model(this._shell.currentWidget);
 
         this.node.title = this.model.path;
->>>>>>> c8a90c7c
     }
 
     render() {
