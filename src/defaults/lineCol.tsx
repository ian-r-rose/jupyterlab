--- conflicted
+++ resolved
@@ -26,7 +26,7 @@
 import { Token } from '@phosphor/coreutils';
 import { Widget } from '@phosphor/widgets';
 import { IStatusContext } from '../contexts';
-<<<<<<< HEAD
+import { IDefaultsManager } from './manager';
 import { showPopup } from '../component/hover';
 
 export namespace LineForm {
@@ -75,9 +75,7 @@
         );
     }
 }
-=======
-import { IDefaultsManager } from './manager';
->>>>>>> 8e407e1f
+
 
 namespace LineColComponent {
     export interface IProps {
