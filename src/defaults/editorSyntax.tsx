--- conflicted
+++ resolved
@@ -29,17 +29,12 @@
 const EditorSyntaxComponent = (
     props: EditorSyntaxComponent.IProps
 ): React.ReactElement<EditorSyntaxComponent.IProps> => {
-<<<<<<< HEAD
     return (
         <TextItem
-            title="Set programming language"
             source={props.mode}
             onClick={props.handleClick}
         />
-    );
-=======
-    return <TextItem source={props.mode} />;
->>>>>>> e7dad7a9
+     );
 };
 
 class EditorSyntax extends VDomRenderer<EditorSyntax.Model>
@@ -56,11 +51,8 @@
                 this._tracker.currentWidget.content.editor
         );
 
-<<<<<<< HEAD
         this.addClass(interactiveItem);
-=======
         this.node.title = 'Set programming language';
->>>>>>> e7dad7a9
     }
 
     render() {
